"""This modules contais a simple failure detector which is used by Fabric
to monitor the availability of servers within groups.

If a master cannot be accessed through the method
:meth:`~mysql.hub.server.MySQLServer.is_alive`, one must consider
that it has failed and proceed with the election of a new master if
there is any candidate slave that can become one. In particular, the
failure detector does not choose any new master but only triggers some
events (:const:`~mysql.hub.events.SERVER_LOST` and
:const:`~mysql.hub.events.FAIL_OVER`) and registered listener(s) will
take the necessary and appropriate actions.

Similar to a master, if a slave has failed, an event
(:const:`~mysql.hub.events.SERVER_LOST`) is triggered and registered
listener(s) will take the necessary and appropriate actions.

See :meth:`~mysql.hub.server.MySQLServer.is_alive`.
See :class:`~mysql.hub.services.highavailability.CheckHealth`.
See :class:`~mysql.hub.services.highavailability.FailOver`.
See :const:`~mysql.hub.events.SERVER_LOST`.
"""
import threading
import time
import logging

import mysql.hub.errors as _errors
import mysql.hub.persistence as _persistence

from mysql.hub.events import (
    trigger,
    )

_LOGGER = logging.getLogger(__name__)

class FailureDetector(object):
    """Responsible for periodically checking if a set of servers within a
    group is alive.

    It does so by connecting to these servers and executing a query (i.e.
    :meth:`mysql.hub.server.MySQLServer.is_alive`.
    """
    LOCK = threading.Condition()
    GROUPS = {}
    # By default, every second the failure detector checks if the servers
    # within a group are alive.
    CHECK_PERIOD = 1

    @staticmethod
    def register_groups():
        """Upon startup initializes a failure detector for each group.
        """
        from mysql.hub.server import Group
        _LOGGER.info("Starting failure detector.")
        for row in Group.groups():
            FailureDetector.register_group(row[0])

    @staticmethod
    def register_group(group_id):
        """Start a failure detector for a group.

        :param group_id: Group's id.
        """
        _LOGGER.info("Monitoring group (%s)." % (group_id, ))
        with FailureDetector.LOCK:
            if group_id not in FailureDetector.GROUPS:
                detector = FailureDetector(group_id)
                detector.start()
                FailureDetector.GROUPS[group_id] = detector

    @staticmethod
    def unregister_group(group_id):
        """Stop a failure detector for a group.

        :param group_id: Group's id.
        """
        with FailureDetector.LOCK:
            if group_id in FailureDetector.GROUPS:
                detector = FailureDetector.GROUPS[group_id]
                detector.shutdown()
                del FailureDetector.GROUPS[group_id]

    @staticmethod
    def unregister_groups():
        """Upon shutdown stop all failure detectors that are running.
        """
        _LOGGER.info("Stopping failure detector.")
        with FailureDetector.LOCK:
            for detector in FailureDetector.GROUPS.values():
                detector.shutdown()
            FailureDetector.GROUPS = {}

    # TODO: USE A CONFIGURATION FILE TO DEFINE THE PERIOD.
    #       MAYBE WE SHOULD ALSO INHERIT FROM Threading.
    def __init__(self, group_id, sleep=None):
        """Constructor for FailureDetector.
        """
        self.__group_id = group_id
        self.__thread = None
        self.__check = False
        self.__sleep = sleep or FailureDetector.CHECK_PERIOD

    def start(self):
        """Start the failure detector.
        """
        self.__check = True
        self.__thread = threading.Thread(target=self._run,
            name="FailureDetector(" + self.__group_id + ")")
        self.__thread.daemon = True
        self.__thread.start()

    def shutdown(self):
        """Stop the failure detector.
        """
        self.__check = False

    def _run(self):
        """Function that verifies servers' availabilities.
        """
        from mysql.hub.server import (
            Group,
            )

        _persistence.init_thread()
        while self.__check:
            try:
<<<<<<< HEAD
                # TODO: This currently triggers a job. However, this is not
                # really necessary. Please, fix this after release 0.1.1.
                group_availability = CheckHealth().execute(self.__group_id)
                if group_availability[2]:
                    for server_uuid, status in group_availability[2].items():
                        (is_available, is_master, _) = status
                        if not is_available:
                            _LOGGER.info("Server (%s) in group (%s) seems "
                                "to be faulty.", server_uuid, self.__group_id)
                            trigger("SET_SERVER_FAULTY", server_uuid)
                            trigger("SERVER_LOST", self.__group_id, server_uuid)
                            if is_master:
                                _LOGGER.info(
                                    "Master (%s) in group (%s) seems to be "
                                    "faulty.", server_uuid, self.__group_id
                                    )
                                trigger("FAIL_OVER", self.__group_id)
            except ExecutorError as error:
                _LOGGER.exception(error)
            time.sleep(self.__sleep)
=======
                group = Group.fetch(self.__group_id)
                if group is not None:
                    for server in group.servers():
                        if server.is_alive():
                            continue
                        _LOGGER.info("Server (%s) in group (%s) has "
                            "been lost.", server.uuid, self.__group_id)
                        trigger("SERVER_LOST", self.__group_id, server.uuid)
                        if group.master == server.uuid:
                            _LOGGER.info("Master (%s) in group (%s) has "
                                "been lost.", server.uuid, self.__group_id)
                            trigger("FAIL_OVER", self.__group_id)
            except (_errors.ExecutorError, _errors.DatabaseError):
                pass
            time.sleep(self.__sleep)
        _persistence.deinit_thread()
>>>>>>> 400ecf4b
<|MERGE_RESOLUTION|>--- conflicted
+++ resolved
@@ -123,28 +123,6 @@
         _persistence.init_thread()
         while self.__check:
             try:
-<<<<<<< HEAD
-                # TODO: This currently triggers a job. However, this is not
-                # really necessary. Please, fix this after release 0.1.1.
-                group_availability = CheckHealth().execute(self.__group_id)
-                if group_availability[2]:
-                    for server_uuid, status in group_availability[2].items():
-                        (is_available, is_master, _) = status
-                        if not is_available:
-                            _LOGGER.info("Server (%s) in group (%s) seems "
-                                "to be faulty.", server_uuid, self.__group_id)
-                            trigger("SET_SERVER_FAULTY", server_uuid)
-                            trigger("SERVER_LOST", self.__group_id, server_uuid)
-                            if is_master:
-                                _LOGGER.info(
-                                    "Master (%s) in group (%s) seems to be "
-                                    "faulty.", server_uuid, self.__group_id
-                                    )
-                                trigger("FAIL_OVER", self.__group_id)
-            except ExecutorError as error:
-                _LOGGER.exception(error)
-            time.sleep(self.__sleep)
-=======
                 group = Group.fetch(self.__group_id)
                 if group is not None:
                     for server in group.servers():
@@ -160,5 +138,4 @@
             except (_errors.ExecutorError, _errors.DatabaseError):
                 pass
             time.sleep(self.__sleep)
-        _persistence.deinit_thread()
->>>>>>> 400ecf4b
+        _persistence.deinit_thread()