--- conflicted
+++ resolved
@@ -1134,15 +1134,12 @@
         :param server: A reference to a server.
         :param persister: Persister to persist the object to.
         """
-<<<<<<< HEAD
-=======
-        assert(isinstance(uuid, _uuid.UUID))
+        assert(isinstance(server, MySQLServer))
 
         persister_uuid = persister.uuid
-        if persister_uuid is not None and persister_uuid == uuid:
+        if persister_uuid is not None and persister_uuid == server.uuid:
             raise _errors.UuidError("The MySQLPersister cannot be managed.")
 
->>>>>>> a5483046
         persister.exec_stmt(MySQLServer.INSERT_SERVER,
             {"params":(str(server.uuid), server.address, server.user,
             server.passwd, server.status)}
