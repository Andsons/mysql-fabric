"""Define interfaces to manage servers, specifically MySQL Servers.

A server is uniquely identified through a *UUID* (Universally Unique
Identifier) and has a *URI* (Uniform Resource Identifier) which is
used to connect to it through the Python Database API. If a server
process such as MySQL already provides a uuid, the server's concrete
class used to create a MySQL object must ensure that they match
otherwise the different uuids may cause problems in other modules. A
*URI* has the following format: *host:port*.

Any sort of provisioning must not be performed when the server object
is instantiated. The provisioning steps must be done in other modules.

Servers are organized into groups which have unique names. This aims
at defining administrative domains and easing management activities.
In the case of MySQL Servers, one of the servers in the group may
become a master.
"""
import threading
import uuid as _uuid
import logging
import functools

import mysql.hub.errors as _errors
import mysql.hub.utils as _utils
import mysql.hub.persistence as _persistence
import mysql.hub.server_utils as _server_utils

_LOGGER = logging.getLogger(__name__)

def server_logging(function):
    """This logs information on functions being called within server
    instances.
    """
    @functools.wraps(function)
    def wrapper_check(*args, **keywargs):
        """Inner function that logs information on wrapped function.
        """
        _LOGGER.debug("Start executing function: %s.", function.__name__)
        try:
            ret = function(*args, **keywargs)
        except Exception as error:
            _LOGGER.debug("Error executing function: %s.", function.__name__)
            _LOGGER.exception(error)
            raise
        else:
            _LOGGER.debug("Finish executing function: %s.", function.__name__)
        return ret
    return wrapper_check


class Group(_persistence.Persistable):
    """Provide interfaces to organize servers into groups.

    This class does not provide any monitoring feature and this becomes
    necessary one should extend it or rely on an external service.
    """
    CREATE_GROUP = ("CREATE TABLE groups"
                        "(group_id VARCHAR(64) NOT NULL, "
                        "description VARCHAR(256), "
                        "CONSTRAINT pk_group_id PRIMARY KEY (group_id))")

    #SQL Statement for creating the table for storing the relationship
    #between a group and the server.

    #TODO: DEFINE FOREIGN KEY constraints.
    CREATE_GROUP_SERVER = \
                ("CREATE TABLE group_server"
                 "(server_uuid VARCHAR(40) NOT NULL, "
                 "group_id VARCHAR(64) NOT NULL, "
                 "CONSTRAINT pk_server_uuid_group_uuid "
                 "PRIMARY KEY(group_id, server_uuid))")

    #SQL Statements for dropping the table created for storing the Group
    #information
    DROP_GROUP = ("DROP TABLE groups")

    #SQL Statements for dropping the table used for storing the relation
    #between Group and the servers
    DROP_GROUP_SERVER = ("DROP TABLE group_server")

    #SQL statement for inserting a new group into the table
    INSERT_GROUP = ("INSERT INTO groups VALUES(%s, %s)")

    #SQL statement for inserting a new server into a group
    INSERT_GROUP_SERVER = ("INSERT INTO group_server VALUES(%s, %s)")

    #SQL statement for checking for the presence of a server within a group
    QUERY_GROUP_SERVER = ("SELECT server_uuid from group_server where "
                          "group_id = %s AND server_uuid = %s")

    #SQL statement for selecting all groups
    QUERY_GROUPS = ("SELECT group_id from groups")

    #SQL statement for selecting all the servers from a group
    QUERY_GROUP_SERVERS = ("SELECT server_uuid from group_server where "
                           "group_id = %s")

    #SQL statement for updating the group table identified by the group id.
    UPDATE_GROUP = ("UPDATE groups SET description = %s "
                    "WHERE group_id = %s")

    #SQL statement used for deleting the group identified by the group id.
    REMOVE_GROUP = ("DELETE FROM groups WHERE group_id = %s")

    #SQL Statement to delete a server from a group.
    DELETE_GROUP_SERVER = ("DELETE FROM group_server WHERE group_id = %s AND "
                           "server_uuid = %s")

    #SQL Statement to retrieve a specific group from the state_store.
    QUERY_GROUP = ("SELECT group_id, description FROM groups WHERE "
                   "group_id = %s")


    def __init__(self, persister, group_id, description=None):
        """Constructor for the Group. Check to see if the Group is already
        present in the state store, if it is, then load the information from
        the state store, else persist the input information into the state
        store.

        :param persister The server that is used to store the
                                   group information.
        :param group_id The id that uniquely identifies the group
        :param description The description of the group
        """
        assert(isinstance(group_id, basestring))
        if persister is None:
            raise _error.PersistenceError("Missing handle to the state store")
        self.__persister = persister
        self.__group_id = group_id
        self.__description = description

    def __eq__(self,  other):
        """Two groups are equal if they have the same id.
        """
        return isinstance(other, Group) and \
               self.__group_id == other.group_id

    def __hash__(self):
        """A group is hashable through its uuid.
        """
        return hash(self.__group_id)

    @property
    def group_id(self):
        """Return the group's id.
        """
        return self.__group_id

    def add_server(self, server):
        """Add a server into this group.

        :param The Server object that needs to be added to this Group.
        """
        assert(isinstance(server, Server))
        self.__persister.exec_query (Group.INSERT_GROUP_SERVER,
                                              {"params":(str(server.uuid),
                                                   self.__group_id)})

    def remove_server(self, server):
        """Remove a server from this group.

        :param The Server object that needs to be removed from this Group.
        """
        assert(isinstance(server, Server))
        self.__persister.exec_query(Group.DELETE_GROUP_SERVER,
                                             {"params":(str(self.__group_id),
                                                   str(server.uuid))})

    @property
    def description(self):
        """Return the description for the group.
        """
        return self.__description

    @description.setter
    def description(self, description):
        """Set the description for this group. Update the description for the
        Group in the state store.

        :param description The new description for the group that needs to be
                           updated.
        """
        self.__persister.exec_query(Group.UPDATE_GROUP,
                                    {"params":(description, self.__group_id)})
        self.__description = description

    def servers(self):
        """Return the uuids for the set of servers in this group.
        """
        cur = self.__persister.exec_query(Group.QUERY_GROUP_SERVERS,
                                {"raw" : False,
                                "fetch" : False,
                                "params" : (self.__group_id,)})
        rows = cur.fetchall()
        return rows

    @staticmethod
    def groups(persister):
        """Return the group_ids of all the available groups.
        """
        return persister.exec_query(Group.QUERY_GROUPS,
                                    {"raw" : False, "fetch" : True})

    def remove(self):
        """Remove the Group object from the state store.
        """
        self.__persister.exec_query(Group.REMOVE_GROUP,
                                             {"params" : (self.__group_id,)})

    def contains_server(self, uuid):
        """Check if the server represented by the uuid is part of the
        current Group.

        :param uuid The uuid of the server whose membership needs to be
                            verified.
        :return True if the server is part of the Group.
                False if the server is not part of the Group.
        """
        cur = self.__persister.exec_query(Group.QUERY_GROUP_SERVER,
                                            {"raw" : False, "fetch" : False,
                                            "params":(self.__group_id,
                                                      str(uuid))})
        row = cur.fetchone()

        if row:
            return True
        else:
            return False

    @staticmethod
    def fetch(persister, group_id):
        """Return the group object, by loading the attributes for the group_id
        from the state store.

        :param persister: The persistence store object that can be used
                          to access the state store.
        :param group_id The group_id for the Group object that needs to be
                        retrieved.
        :return The Group object corresponding to the group_id
                None if the Group object does not exist.
        """
        cur = persister.exec_query(Group.QUERY_GROUP,
                                            {"raw" : False, \
                                            "fetch" : False, \
                                            "params" : (group_id,)})
        row = cur.fetchone()
        if row:
            return Group(persister, row[0], row[1])

    @staticmethod
    def add(persister, group_id, description):
        """Create a Group and return the Group object.

        :param persister The DB server that can be used to access the
                                    state store.
        """
        persister.exec_query(Group.INSERT_GROUP, {"params":
                                                           (group_id,
                                                            description)})
        return Group(persister, group_id, description)


    @staticmethod
    def create(persister):
        """Create the objects(tables) that will store the Group information in
        the state store.

<<<<<<< HEAD
        :param persistence_server: The DB server that can be used to access the
                                   state store.
=======
        :param persister The DB server that can be used to access the
                                    state store.
>>>>>>> 6f81a7af
        :raises: DatabaseError If the table already exists.
        """
        persister.exec_query(Group.CREATE_GROUP)
        try:
            persister.exec_query(Group.CREATE_GROUP_SERVER)
        except:
            #If the creation of the second table fails Drop the first
            #table.
            persister.exec_query(Group.DROP_GROUP)
            raise


    @staticmethod
    def drop(persister):
        """Drop the objects(tables) that represent the Group information in
        the persistent store.

<<<<<<< HEAD
        :param persistence_server: The DB server that can be used to access the
                                   state store.
=======
        :param persister The DB server that can be used to access the
                                    state store.
>>>>>>> 6f81a7af
        :raises: DatabaseError If the drop of the related table fails.
        """
        persister.exec_query(Group.DROP_GROUP_SERVER)
        persister.exec_query(Group.DROP_GROUP)


class Server(_persistence.Persistable):
    """Abstract class used to provide interfaces to access a server.

    Notice that a server may be only a wrapper to a remote server.
    """
    #TODO: Check if uri is the correct term.
    def __init__(self, uuid, uri):
        """Constructor for the Server.

        :param uuid: Uniquely identifies the server.
        :param uri: Used to connect to the server
        """
        assert(isinstance(uuid, _uuid.UUID))
        self.__uuid = uuid
        self.__uri = uri
        self.__available_cnxs = 0
        self.__pool = []
        self.__lock = threading.RLock()

    def _do_connection(self, *args, **kwargs):
        """Create a new connection.

        It is user's responsibility to provide the appropriate arguments
        which vary according to the server type, e.g. MySQL, Oracle.
        """
        raise NotImplementedError("Trying to execute abstract method "
                                  "connect(*args, **kwargs).")

    def connection(self, *args, **kwargs):
        """Get a connection.

        The method gets a connection from a pool if there is any. Otherwise,
        a new connection is created. The pool does not take into account any
        connection's property to identify the stored connections.
        """
        cnx = None
        with self.__lock:
            if self.__pool:
                cnx = self.__pool.pop()
                self.__available_cnxs -= 1
            else:
                cnx = self._do_connection(*args, **kwargs)
        return cnx

    def exec_query(self, query_str, options=None):
        """Execute statements against the server.
        """
        raise NotImplementedError("Trying to execute abstract method "
                                  "exec_query.")

    def release_connection(self, cnx):
        """Release a connection to the pool.

        After using a connection, it should be returned to the pool. It is
        up to the developer to check if the connection is still valid and
        belongs to this server before returning it to the pool.
        """
        assert(cnx is not None)
        with self.__lock:
            self.__pool.append(cnx)
            self.__available_cnxs += 1

    def purge_connections(self):
        """Close and remove all connections from the pool.
        """
        try:
            self.__lock.acquire()
            for cnx in self.__pool:
                cnx.disconnect()
        finally:
            self.__pool = []
            self.__lock.release()

    @property
    def available_connections(self):
        """Return the number of connections available in the pool.
        """
        with self.__lock:
            ret = self.__available_cnxs
        return ret

    def __eq__(self,  other):
        """Two servers are equal if they have the same uuid.
        """
        return isinstance(other, Server) and self.__uuid == other.uuid

    def __hash__(self):
        """A server is hashable through its uuid.
        """
        return hash(self.__uuid)

    @property
    def uuid(self):
        """Return the server's uuid.
        """
        return self.__uuid

    @property
    def uri(self):
        """Return the server's uri.
        """
        return self.__uri


class MySQLServer(Server):
    """Concrete class that provides an interface to access a MySQL Server
    Instance.

    To create a MySQLServer object, one needs to provide at least three
    parameters: uuid, uri (i.e., host:port) and user's name. Most likely,
    a password is also necessary. If the uuid is not known beforehand,
    one can find this out as follows::

      import uuid as _uuid

      OPTIONS = {
        "uuid" : _uuid.UUID("FD0AC9BB-1431-11E2-8137-11DEF124DCC5"),
        "uri"  : "localhost:13000",
        "user" : "root",
        "passwd" : ""
      }
      uuid = MySQLServer.discover_uuid(**OPTIONS)
      OPTIONS["uuid"] = _uuid.UUID(uuid)

      server = MySQLServer(**OPTIONS)

    After creating the object, it is necessary to connect it to the MySQL
    Server by explicitly calling connect(). This is required because all the
    necessary information to connect to the server may not have been defined
    at initialization time. For example, one may have created the object
    before reading its state from a persistence layer and setting them.

    So after connecting the object to a server, users may execute statements
    by calling exec_query() as follows::

      server.connect()
      ret = server.exec_query("SELECT VERSION()")
      print "MySQL Server has version", ret[0][0]

    Changing the value of the properties user or password triggers a call to
    disconnect.
    """
    #SQL Statement for creating the table used to store details about the
    #server.
    CREATE_SERVER = ("CREATE TABLE "
                        "servers "
                        "(server_uuid VARCHAR(40) NOT NULL, "
                        "server_uri VARCHAR(128), "
                        "user CHAR(16), "
                        "passwd TEXT, "
                        "CONSTRAINT pk_server_uuid PRIMARY KEY (server_uuid))")

    #SQL Statement for dropping the table used to store the details about the
    #server.
    DROP_SERVER = ("DROP TABLE servers")

    #SQL statement for inserting a new server into the table
    INSERT_SERVER = ("INSERT INTO servers values(%s, %s, %s, %s)")

    #SQL statement for updating the server table identified by the server id.
    UPDATE_SERVER_USER = ("UPDATE servers SET user = %s WHERE server_uuid = %s")
    UPDATE_SERVER_PASSWD = ("UPDATE servers SET passwd = %s "
                            "WHERE server_uuid = %s")

    #SQL statement used for deleting the server identified by the server id.
    REMOVE_SERVER = ("DELETE FROM servers WHERE server_uuid = %s")

    #SQL Statement to retrieve the server from the state_store.
    QUERY_SERVER = ("SELECT server_uuid, server_uri, user, passwd FROM "
                    "servers where server_uuid = %s")

    SESSION_CONTEXT, GLOBAL_CONTEXT = range(0, 2)
    CONTEXT_STR = ["SESSION", "GLOBAL"]

    def __init__(self, persister, uuid, uri=None, user=None,
                 passwd=None, default_charset="latin1"):
        """Constructor for MySQLServer. The constructor searches for the uuid
        in the state store and if the uuid is present it loads the server from
        the state store. otherwise it creates and persists a new Server object.

        :param persister The DB server object that will be used to
                                    access the state store.
        :param uuid The uuid of the server
        :param uri  The uri of the server
        :param user The username used to access the server
        :param passwd The password used to access the server
        :param default_charset The default charset that will be used
        """
        super(MySQLServer, self).__init__(uuid=uuid, uri=uri)
        if persister is None:
            raise _error.PersistenceError("Missing handle to the state store")
        self.__persister = persister
        self.__user = user
        self.__passwd = passwd
        self.__cnx = None
        self.__default_charset = default_charset
        self.__read_only = None
        self.__server_id = None
        self.__version = None
        self.__gtid_enabled = None
        self.__binlog_enabled = None

    @staticmethod
    @server_logging
    def discover_uuid(**kwargs):
        """Retrieve the uuid from a server.

        :param kwargs: Dictionary with parmaters to connect to a server.
        """
        host = port = None
        params = kwargs.copy()
        keys = params.keys()

        if "uri" in keys:
            host, port = _server_utils.split_host_port(params["uri"],
                _server_utils.MYSQL_DEFAULT_PORT)
            params.setdefault("host", host)
            params.setdefault("port", int(port))
            del params["uri"]

        if "uuid" in keys:
            del params["uuid"]

        cnx = _server_utils.create_mysql_connection(**params)
        cur = cnx.cursor()
        try:
            cur.execute("SELECT @@GLOBAL.SERVER_UUID")
            server_uuid = cur.fetchall()[0][0]
        except Exception as error:
            raise _errors.DatabaseError(
                "Error trying get server_uuid: %s." % str(error))
        finally:
            cur.close()
            _server_utils.destroy_mysql_connection(cnx)

        return server_uuid

    def connection(self):
        """Override the method connection defined at Server to avoid that users
        can create different connections to access a MySQL Server.

        Any access to a MySQL Server should be done through exec_query() and
        any other method provided in this class.
        """
        raise _errors.DatabaseError("It is not possible to create a new "
                                    "connection.")

    def _do_connection(self, **kwargs):
        """Create a new connection.
        """
        cannot_override = ["host", "port", "user", "passwd"]
        wrong_parameters = \
            [key for key in kwargs.keys() if key in cannot_override]
        if wrong_parameters:
            raise _errors.ConfigurationError(
                "Option(s) %s cannot be overridden.", wrong_parameters)

        params = kwargs.copy()
        host, port = _server_utils.split_host_port(self.uri,
                                            _server_utils.MYSQL_DEFAULT_PORT)
        params["host"] = host
        params["port"] = int(port)
        if self.__user:
            params["user"] = self.__user
        if self.__passwd:
            params["passwd"] = self.__passwd
        params.setdefault("autocommit", True)
        params.setdefault("charset", self.__default_charset)

        return _server_utils.create_mysql_connection(**params)

    @server_logging
    def connect(self, **kwargs):
        """Connect to a MySQL Server instance.
        """
        # TODO: We need to revisit how the connection pool is implemented.
        # The current design assumes a pool per object. However, after some
        # discussions on the persistence layer, I think there should be a
        # single pool shared by all objects.

        # We disconnect first and connect again.
        self.disconnect()

        # Set up an internal connection.
        self.__cnx = super(MySQLServer, self).connection(**kwargs)

        # Get server's uuid
        ret_uuid = self.get_variable("SERVER_UUID")
        ret_uuid = _uuid.UUID(ret_uuid)
        if ret_uuid != self.uuid:
            self.disconnect()
            raise _errors.MismatchUuidError("Uuids do not match "\
              "(stored (%s), read (%s))." % (self.uuid, ret_uuid))

        # Get server's id.
        self.__server_id = int(self.get_variable("SERVER_ID"))

        # Get server's version.
        self.__version = self.get_variable("VERSION")

        # Get information on gtid support.
        if not self.check_version_compat((5, 6, 5)):
            self.__gtid_enabled = False
        else:
            ret_gtid = self.get_variable("GTID_MODE")
            self.__gtid_enabled = ret_gtid in ("ON", "1")

        ret_binlog = self.get_variable("LOG_BIN")
        self.__binlog_enabled = not ret_binlog in ("OFF", "0")

        # Read read_only.
        self._check_read_only()

        _LOGGER.debug("Connected to server with uuid (%s), server_id (%d), " \
                      "version (%s), gtid (%s), binlog (%s), read_only (%s)." \
                      , self.uuid, self.__server_id, self.__version, \
                      self.__gtid_enabled, self.__binlog_enabled, \
                      self.__read_only)

    @server_logging
    def disconnect(self):
        """Disconnect from the server.
        """
        if self.__cnx is not None:
            _LOGGER.debug("Disconnecting from server with uuid (%s), " \
                          "server_id (%s), version (%s), gtid (%s), " \
                          "binlog (%s), read_only (%s).", self.uuid, \
                          self.__server_id, self.__version, \
                          self.__gtid_enabled, self.__binlog_enabled, \
                          self.__read_only)
            try:
                _server_utils.destroy_mysql_connection(self.__cnx)
            finally:
                self.__cnx = None
                self.__read_only = None
                self.__server_id = None
                self.__version = None
                self.__gtid_enabled = None
                self.__binlog_enabled = None
        self.purge_connections()

    def is_alive(self):
        """Determine if connection to server is still alive.

        Ping and is_connected only work partially, try exec_query to make
        sure connection is really alive.
        """
        res = True
        try:
            if self.__cnx is None:
                res = False
            elif self.__cnx.is_connected():
                self.exec_query("SHOW DATABASES")
        except _errors.DatabaseError:
            res = False
        return res

    def _check_read_only(self):
        """Check if the database was set to read-only mode.
        """
        ret_read_only = self.get_variable("READ_ONLY")
        self.__read_only = not ret_read_only in ("OFF", "0")

    @property
    def read_only(self):
        """Check read only mode on/off.

        :return True If read_only is set
                False If read_only is not set.
        """
        return self.__read_only

    @read_only.setter
    def read_only(self, enabled):
        """Turn read only mode on/off. Persist the information in the state
        store.

        :param enabled The read_only flag value.
        """
        self.set_variable("READ_ONLY", "ON" if enabled else "OFF")
        self._check_read_only()

    @property
    def server_id(self):
        """Return the server id.
        """
        return self.__server_id

    @property
    def version(self):
        """Return version number of the server.
        """
        return self.__version

    @property
    def gtid_enabled(self):
        """Return if gtid is enabled.
        """
        return self.__gtid_enabled

    @property
    def binlog_enabled(self):
        """Check binary logging status.
        """
        return self.__binlog_enabled

    @property
    def default_charset(self):
        """Return the defualt character set.
        """
        return self.__default_charset

    @property
    def user(self):
        """Return user's name who is used to connect to a server.
        """
        return self.__user

    @user.setter
    def user(self, user):
        """Set user's name who is used to connect to a server. Persist the
        user information in the state store.

        :param user The user name.
        """
        if self.__user != user:
            self.disconnect()
            self.__persister.exec_query(MySQLServer.UPDATE_SERVER_USER,
                                        {"params":(user, str(self.uuid))})
            self.__user = user

    @property
    def passwd(self):
        """Return user's password who is used to connect to a server. Load
        the server information from the state store and return the password.
        """
        return self.__passwd

    @passwd.setter
    def passwd(self, passwd):
        """Set user's passord who is used to connect to a server. Persist the
        password information in the state store.

        :param passwd The password that needs to be set.
        """
        if self.__passwd != passwd:
            self.disconnect()
            self.__persister.exec_query(
                                    MySQLServer.UPDATE_SERVER_PASSWD,
                                    {"params":(passwd, str(self.uuid))})
            self.__passwd = passwd


    def check_version_compat(self, expected_version):
        """Check version of the server against requested version.

        This method can be used to check for version compatibility.

        :param expected_version: Target server version.
        :type expected_version: (major, minor, release)
        :return: True if server version is GE (>=) version specified,
                 False if server version is LT (<) version specified.
        :rtype: Bool
        """
        index = self.__version.find("-")
        version_str = self.__version[0 : index] \
            if self.__version.find("-") >= 0 else self.__version
        version = tuple(int(part) for part in version_str.split("."))
        return version >= expected_version

    def get_gtid_status(self):
        """Get the GTID information for the server.

        This method attempts to retrieve the GTID lists. If the server
        does not have GTID turned on or does not support GTID, the method
        will throw the exception DatabaseError.

        :return: A named tuple with GTID information.

        In order to access the result set one may do what follows::

          ret = server.get_gtid_status()
          for record in ret:
            print "GTID_DONE", record.GTID_DONE, record[0]
            print "GTID_LOST", record.GTID_LOST, record[1]
            print "GTID_OWNED", record_GTID_OWNED, record[2]
        """
        # Check servers for GTID support
        if not self.__gtid_enabled:
            raise _errors.DatabaseError("Global Transaction IDs are not "\
                                        "supported.")

        query_str = (
            "SELECT @@GLOBAL.GTID_DONE as GTID_DONE, "
            "@@GLOBAL.GTID_LOST as GTID_LOST, "
            "@@GLOBAL.GTID_OWNED as GTID_OWNED"
        )

        return self.exec_query(query_str, {"columns" : True})

    def has_storage_engine(self, target):
        """Check to see if an engine exists and is supported.

        :param target: Name of engine to find.
        :return: True if engine exists and is active. False if it does
                 not exist or is not supported/not active/disabled.
        """
        if len(target) == 0:
            return True # This says we will use default engine on the server.

        query_str = (
            "SELECT UPPER(engine) as engine, UPPER(support) as support "
            "FROM INFORMATION_SCHEMA.ENGINES"
        )

        if target:
            engines = self.exec_query(query_str)
            for engine in engines:
                if engine[0].upper() == target.upper() and \
                   engine[1].upper() in ['YES', 'DEFAULT']:
                    return True
        return False

    def get_binary_logs(self):
        """Return information on binary logs. Look up `SHOW BINARY LOGS` in
        the MySQL Manual for further details.

        :return: A named tuple with information on binary logs.
        """
        return self.exec_query("SHOW BINARY LOGS", {"columns" : True})

    def set_session_binlog(self, enabled=True):
        """Enable or disable binary logging for the client.

        Note: user must have SUPER privilege

        :param disable: If 'disable', turn off the binary log
                        otherwise turn binary log on.
        """
        self.set_variable("SQL_LOG_BIN", "ON" if enabled else "OFF",
                          MySQLServer.SESSION_CONTEXT)

    def session_binlog_enabled(self):
        """Check if binary logging is enabled for the client.
        """
        ret = self.get_variable("SQL_LOG_BIN",
                                MySQLServer.SESSION_CONTEXT)
        return ret in ["ON", '1']

    def foreign_key_checks_enabled(self):
        """Check foreign key status for the client.
        """
        ret = self.get_variable("FOREIGN_KEY_CHECKS",
                                MySQLServer.SESSION_CONTEXT)
        return ret in ["ON", '1']

    def set_foreign_key_checks(self, enabled=True):
        """Enable or disable foreign key checks for the client.

        :param disable: If True, turn off foreign key checks otherwise turn
                        foreign key checks on.
        """
        self.set_variable("FOREIGN_KEY_CHECKS", "ON" if enabled else "OFF",
                          MySQLServer.SESSION_CONTEXT)

    def get_variable(self, variable, context=None):
        """Execute the SELECT command for the client and return a result set.
        """
        context_str = MySQLServer.CONTEXT_STR[\
            context if context is not None else MySQLServer.GLOBAL_CONTEXT]
        ret = self.exec_query("SELECT @@%s.%s as %s" % \
                              (context_str, variable, variable))
        return ret[0][0]

    def set_variable(self, variable, value, context=None):
        """Execute the SET command for the client and return a result set.
        """
        context_str = MySQLServer.CONTEXT_STR[\
            context if context is not None else MySQLServer.GLOBAL_CONTEXT]
        return self.exec_query("SET @@%s.%s = %s" \
                               % (context_str, variable, value))

    def exec_query(self, query_str, options=None):
        return _server_utils.exec_mysql_query(self.__cnx, query_str, options)

    def __del__(self):
        """Destructor for MySQLServer.
        """
        try:
            self.disconnect()
        except AttributeError:
            pass

    def remove(self):
        """remove the server information from the persistent store.
        """
        self.__persister.exec_query(MySQLServer.REMOVE_SERVER,
                                             {"params":
                                              (str(self.uuid),)})

    @staticmethod
    def fetch(persister, uuid):
        """Return the server object corresponding to the uuid.

        :param persister The persistence server object that will be
                                    used to access the state store.
        :param uuid The server id of the server object that needs to be
                            returned.
        :return The server object that corresponds to the server id
                None if the server id does not exist.
        """
        cur = persister.exec_query(MySQLServer.QUERY_SERVER,
                                            {"raw" : False, "fetch" : False,
                                            "params":(str(uuid),)})
        row = cur.fetchone()
        if row:
            return MySQLServer(persister, _uuid.UUID(row[0]), row[1],
                               row[2], row[3])

    @staticmethod
    def create(persister):
        """Create the objects(tables) that will store the Server information in
        the state store.

<<<<<<< HEAD
        :param persistence_server: The DB server that can be used to access the
                                   state store.
=======
        :param persister The DB server that can be used to access the
                                    state store.
>>>>>>> 6f81a7af
        :raises: DatabaseError If the table already exists.
        """
        persister.exec_query(MySQLServer.CREATE_SERVER)

    @staticmethod
    def drop(persister):
        """Drop the objects(tables) that represent the Server information in
        the persistent store.

<<<<<<< HEAD
        :param persistence_server: The DB server that can be used to access the
                                   state store.
=======
        :param persister The DB server that can be used to access the
                                    state store.
>>>>>>> 6f81a7af
        :raises: DatabaseError If the drop of the related table fails.
        """
        persister.exec_query(MySQLServer.DROP_SERVER)

    @staticmethod
    def add(persister, uuid, uri=None, user=None, passwd=None,
            default_charset="latin1"):
        """Persist the Server information and return the Server object.

        :param uuid The uuid of the server being created
        :param uri  The uri  of the server being created
        :param user The user name to be used for logging into the server
        :param passwd The password to be used for logging into the server
        :return a Server object
        """
        persister.exec_query(MySQLServer.INSERT_SERVER,
                                      {"params":(str(uuid),
                                                 uri,
                                                 user,
                                                 passwd)})
        return MySQLServer(persister, uuid, uri, user, passwd,
                           default_charset)<|MERGE_RESOLUTION|>--- conflicted
+++ resolved
@@ -266,13 +266,8 @@
         """Create the objects(tables) that will store the Group information in
         the state store.
 
-<<<<<<< HEAD
-        :param persistence_server: The DB server that can be used to access the
-                                   state store.
-=======
-        :param persister The DB server that can be used to access the
-                                    state store.
->>>>>>> 6f81a7af
+        :param persister: The DB server that can be used to access the
+                          state store.
         :raises: DatabaseError If the table already exists.
         """
         persister.exec_query(Group.CREATE_GROUP)
@@ -290,13 +285,8 @@
         """Drop the objects(tables) that represent the Group information in
         the persistent store.
 
-<<<<<<< HEAD
-        :param persistence_server: The DB server that can be used to access the
-                                   state store.
-=======
-        :param persister The DB server that can be used to access the
-                                    state store.
->>>>>>> 6f81a7af
+        :param persister: The DB server that can be used to access the
+                          state store.
         :raises: DatabaseError If the drop of the related table fails.
         """
         persister.exec_query(Group.DROP_GROUP_SERVER)
@@ -927,13 +917,8 @@
         """Create the objects(tables) that will store the Server information in
         the state store.
 
-<<<<<<< HEAD
-        :param persistence_server: The DB server that can be used to access the
-                                   state store.
-=======
-        :param persister The DB server that can be used to access the
-                                    state store.
->>>>>>> 6f81a7af
+        :param persister: The DB server that can be used to access the
+                          state store.
         :raises: DatabaseError If the table already exists.
         """
         persister.exec_query(MySQLServer.CREATE_SERVER)
@@ -943,13 +928,8 @@
         """Drop the objects(tables) that represent the Server information in
         the persistent store.
 
-<<<<<<< HEAD
-        :param persistence_server: The DB server that can be used to access the
-                                   state store.
-=======
-        :param persister The DB server that can be used to access the
-                                    state store.
->>>>>>> 6f81a7af
+        :param persister: The DB server that can be used to access the
+                          state store.
         :raises: DatabaseError If the drop of the related table fails.
         """
         persister.exec_query(MySQLServer.DROP_SERVER)
