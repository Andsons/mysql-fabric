--- conflicted
+++ resolved
@@ -479,12 +479,10 @@
     if group.contains_server(uuid):
         raise _errors.ServerError("Server (%s) already exists in group (%s)." \
                                   % (str(uuid), group_id))
-<<<<<<< HEAD
+
     server = _server.MySQLServer(uuid=uuid, address=address, user=user,
                                  passwd=passwd)
     _server.MySQLServer.add(server)
-=======
-    server = _server.MySQLServer.add(uuid, address, user, passwd)
     server.connect()
 
     if not server.check_version_compat((5,6,8)):
@@ -498,7 +496,6 @@
             % (user, address, uuid)
             )
 
->>>>>>> a5483046
     group.add_server(server)
     _LOGGER.debug("Added server (%s) to group (%s).", str(server), str(group))
 
