import Queue
import threading
import logging
import uuid as _uuid
import traceback
import time

from weakref import WeakValueDictionary

import mysql.hub.persistence as _persistence
import mysql.hub.errors as _errors

from mysql.hub.utils import Singleton
from mysql.hub.checkpoint import (
    Checkpoint,
)

_LOGGER = logging.getLogger(__name__)

class Procedure(object):
    """Defines the context within which an operation is executed. Explicitly,
    an operation is a code block to be executed and is named a job.

    Any job must belong to a procedure whereas a procedure may have several
    jobs associated to it. When job is created and is about to be scheduled,
    it is added to a set of scheduled jobs. Upon the end of its execution,
    it is moved from the aforementioned set to a list of executed jobs.
    During the execution of a job, new jobs may be scheduled in the context
    of the current procedure.

    A procedure is marked as finished (i.e. complete) when its last job
    finishes. Specifically, when a job finishes and there is no scheduled
    job on behalf of the procedure.

    This class is mainly used to keep track of requests and to provide the
    necessary means to build a synchronous execution.
    """
    def __init__(self, uuid=None):
        """Create a Procedure object.
        """
        assert(uuid is None or isinstance(uuid, _uuid.UUID))
        self.__uuid = uuid or _uuid.uuid4()
        self.__lock = threading.Condition()
        self.__complete = False
        self.__result = False
        self.__scheduled_jobs = set()
        self.__executed_jobs = []
        self.__status = []

    def job_scheduled(self, job):
        """Register that a job has been scheduled on behalf of the
        procedeure.

        :param job: Scheduled job.
        """
        with self.__lock:
            assert(not self.__complete)
            assert(job not in self.__scheduled_jobs)
            assert(job not in self.__executed_jobs)
            assert(job.procedure == self)

            self.__scheduled_jobs.add(job)

    def add_executed_job(self, job):
        """Register that a job has been executed on behalf of the
        procedure.

        :param job: Executed job.
        """
        with self.__lock:
            assert(not self.__complete)
            assert(job in self.__scheduled_jobs)
            assert(job not in self.__executed_jobs)
            assert(job.procedure == self)

            self.__scheduled_jobs.remove(job)
            self.__executed_jobs.append(job)

            if job.result is not None:
                self.__result = job.result
            self.__status.extend(job.status)

            if not self.__scheduled_jobs:
                self.__complete = True
                self.__lock.notify_all()
                Checkpoint.remove(job.checkpoint)

    @property
    def uuid(self):
        """Return the procedure's uuid.
        """
        return self.__uuid

    @property
    def status(self):
        """Return the procedure's status which is a list of the
        statuses of all processes executed.
        """
        with self.__lock:
            assert(self.__complete)
            return self.__status

    @property
    def result(self):
        """Return the procedure's result which is the result of the
        last process executed on behalf of the procedure.
        """
        with self.__lock:
            assert(self.__complete)
            return self.__result

    def wait(self):
        """Wait until the procedure finishes its execution.
        """
        self.__lock.acquire()
        while not self.__complete:
            self.__lock.wait()
        self.__lock.release()


class Job(object):
    """Encapuslate a code block and is scheduled through the executor within
    the context of a procedure.
    """
    ERROR, SUCCESS = range(1, 3)
    EVENT_OUTCOME = [ERROR, SUCCESS]

    ENQUEUED, PROCESSING, COMPLETE = range(3, 6)
    EVENT_STATE = [ENQUEUED, PROCESSING, COMPLETE]

    def __init__(self, procedure, action, description, args, kwargs):
        """Create a Job object.
        """
        if not callable(action):
            raise _errors.NotCallableError("Callable expected")
        elif not Checkpoint.is_recoverable(action):
            # Currently we only print out a warning message. In the future,
            # we may decide to change this and raise an error.
            _LOGGER.warning(
                "(%s) is not recoverable. So after a failure Fabric may "
                "not be able to restore the system to a consistent state."
                )

        self.__uuid = _uuid.uuid4()
        self.__action = action
        self.__args = args or []
        self.__kwargs = kwargs or {}
        self.__status = []
        self.__result = None
        self.__complete = False
        self.__procedure = procedure
        self.__is_recoverable = Checkpoint.is_recoverable(action)

        action_fqn = action.__module__ + "." + action.__name__
        self.__checkpoint = Checkpoint(
            self.__procedure.uuid, self.__uuid, action_fqn, args, kwargs
            )

        self._add_status(Job.SUCCESS, Job.ENQUEUED, description)
        self.__procedure.job_scheduled(self)

    @property
    def uuid(self):
        """Return the job's uuid.
        """
        return self.__uuid

    @property
    def procedure(self):
        """Return a reference to the procedure which the job is
        associated to.
        """
        return self.__procedure

    @property
    def status(self):
        """Return the status of the execution phases (i.e. scheduled,
        processing, completed).

        A status has the following format::

          status = {
            "when": time,
            "state" : state,
            "success" : success,
            "description" : description,
            "diagnosis" : "" if not diagnosis else \\
                          traceback.format_exc()
          }
        """
        assert(self.__complete)
        return self.__status

    @property
    def result(self):
        """Return the job's result.
        """
        assert(self.__complete)
        return self.__result

    @property
    def checkpoint(self):
        """Return the checkpoint associated with the job.
        """
        return self.__checkpoint

    def _add_status(self, success, state, description, diagnosis=False):
        """Add a new status to this job.
        """
        assert(success in Job.EVENT_OUTCOME)
        assert(state in Job.EVENT_STATE)
        status = {
            "when" : time.time(),
            "state" : state,
            "success" : success,
            "description" : description,
            "diagnosis" : "" if not diagnosis else traceback.format_exc(),
            }
        self.__status.append(status)

    def execute(self, persister):
        """Execute the job.
        """
        try:
            # Register that the job has started the execution.
            if self.__is_recoverable:
                self.__checkpoint.begin()

            # Start the job transactional context.
            persister.begin()

            # Execute the job.
            self.__result = self.__action(*self.__args, **self.__kwargs)
        except Exception as error: # pylint: disable=W0703
<<<<<<< HEAD
            # TODO: The rollback and commit cannot fail. Otherwise, there will
            # be problems. This can be broken easily, for example by
            # calling "SELECT * FROM TABLE WHERE name = %s" % (False, )
            #
            # What does it happen if the connection is idle for a long
            # time?
            #
            # We need to investigate this.
            #
=======
>>>>>>> aa6a80bf
            _LOGGER.exception(error)

            # Update the job status.
            message = "Tried to execute action ({0}).".format(
                self.__action.__name__)
            self._add_status(Job.ERROR, Job.COMPLETE, message, True)
<<<<<<< HEAD

            # Rollback the job transactional context.
            persister.rollback()
=======
            try:
                persister.rollback()
            except _errors.DatabaseError as db_error:
                _LOGGER.exception(db_error)
>>>>>>> aa6a80bf
        else:
            # Update the job status.
            message = "Executed action ({0}).".format(self.__action.__name__)
            self._add_status(Job.SUCCESS, Job.COMPLETE, message)
<<<<<<< HEAD

            # Commit the job transactional context.
            persister.commit()
=======
            try:
                persister.commit()
            except _errors.DatabaseError as db_error:
                _LOGGER.exception(db_error)
>>>>>>> aa6a80bf
        finally:
            # Mark the job as complete
            self.__complete = True

            # Register that the job has finished the execution.
            if self.__is_recoverable:
                self.__checkpoint.finish()

            # Update the job status within the procedure.
            self.__procedure.add_executed_job(self)

    def __eq__(self,  other):
        """Two jobs are equal if they have the same uuid.
        """
        return isinstance(other, Job) and self.__uuid == other.uuid

    def __hash__(self):
        """A job is hashable through its uuid.
        """
        return hash(self.__uuid)

    def __str__(self):
        """Return a description on the job: <Job object: uuid=..., status=...>.
        """
        ret = "<Job object: " + \
               "uuid=" + str(self.__uuid) + ", " + \
               "status=" + str(self.__status) + \
               ">"
        return ret


class ExecutorThread(threading.Thread):
    """Class representing an executor thread for executing jobs.

    The thread will repeatedly read from the executor queue and
    execute a job. Note that the job queue is shared between all
    thread instances.

    Each thread will create a persister and register it with the
    persistance system so that objects manipulated as part of the job
    execution can be persisted to the persistent store.

    :param Queue.Queue queue: Queue to read jobs from.
    """
    def __init__(self, queue):
        "Constructor for ExecutorThread."
        super(ExecutorThread, self).__init__(name="Executor")
        self.__queue = queue
        self.__persister = None
        self.__job = None
        self.__current_thread = None
        self.daemon = True

    def is_current_thread(self):
        """Check if the current thread is the same as the executor's thread.
        """
        return self.__current_thread == threading.current_thread()

    @property
    def current_job(self):
        """Return a reference to the current job.
        """
        assert(self.__current_thread == threading.current_thread())
        return self.__job

    def run(self):
        """Run the executor thread.

        This function will repeatedly read jobs from the queue and
        execute them.
        """
        _LOGGER.debug("Initializing Executor thread %s", self.name)
        self.__persister = _persistence.MySQLPersister()
        _persistence.PersistentMeta.init_thread(self.__persister)

        self.__current_thread = threading.current_thread()

        while True:
            self.__job = self.__queue.get(block=True)
            _LOGGER.debug("Reading next job from queue, found %s.", self.__job)

            if self.__job is None:
                self.__queue.task_done()
                break

            self.__job.execute(self.__persister)
            self.__queue.task_done()


class Executor(Singleton):
    """Class responsible for dispatching execution of procedures.

    Procedures to be executed are queued to the executor, which then
    will execute them in order.
    """
    def __init__(self):
        super(Executor, self).__init__()
        self.__queue = Queue.Queue()
        self.__procedures_lock = threading.RLock()
        self.__procedures = WeakValueDictionary()
        self.__thread_lock = threading.RLock()
        self.__thread = None

    @property
    def thread(self):
        """Return a reference to the ExecutorThread.
        """
        return self.__thread

    def start(self):
        """Start the executor.
        """
        with self.__thread_lock:
            _LOGGER.info("Starting Executor")
            if not self.__thread:
                self.__thread = ExecutorThread(self.__queue)
                self.__thread.start()
                _LOGGER.info("Executor started")
            else:
                raise _errors.ExecutorError("Executor is already running.")

    def shutdown(self):
        """Shut down the executor.
        """
        _LOGGER.info("Shutting down Executor.")
        thread = None
        with self.__thread_lock:
            if self.__thread and self.__thread.is_alive():
                self.__queue.put(None)
                thread = self.__thread
            self.__thread = None
        if thread:
            _LOGGER.debug("Waiting until the Executor stops.")
            thread.join()
        _LOGGER.info("Executor has stopped")

    def enqueue_procedure(self, within_procedure, action, description, *args,
                          **kwargs):
        """Schedule a job on behalf of a procedured.

        :within_procedure: Define if a new procedure will be created or not.
        :param action: Callable to execute.
        :param description: Description of the job.
        :param args: Non-keyworded arguments to pass to the job.
        :param kwargs: Keyworded arguments to pass to the job.
        :return: Reference to the procedure.
        :rtype: Procedure

        If the within_procedure parameter is not set, a new procedure is
        created. Otherwise, the job is associated to a previously defined
        procedure. When the within_procedure parameter uses a boolean type,
        the current job's procedure is associated to it and when it uses a
        UUID type, the new procedure takes its id upon the within_parameter.

        It is only possible to schedule jobs within the context of the current
        job's procedure if the request comes from the job's code block. If
        this does not happen, the :class:`mysql.hub.errors.ProgrammingError`
        exception is raised.
        """
        procedure = None
        thread = None

        with self.__thread_lock:
            if self.__thread and self.__thread.is_alive():
                thread = self.__thread
            else:
                raise _errors.ExecutorError("Executor is not running.")
        assert(thread is not None)

        assert(isinstance(within_procedure, bool) or \
               isinstance(within_procedure, _uuid.UUID))
        if within_procedure and isinstance(within_procedure, bool) and \
            not thread.is_current_thread():
            raise _errors.ProgrammingError(
                "One can only create a job within the context "
                "of the current procedure from a job that belongs "
                "to this procedure."
                )
        elif within_procedure and isinstance(within_procedure, _uuid.UUID) \
            and thread.is_current_thread():
            raise _errors.ProgrammingError(
                "One can only create a job within the context "
                "of an specific procedure while recovering."
                )
        elif within_procedure and isinstance(within_procedure, bool):
            procedure = thread.current_job.procedure
        elif within_procedure and isinstance(within_procedure, _uuid.UUID):
            procedure = Procedure(within_procedure)
            with self.__procedures_lock:
                self.__procedures[procedure.uuid] = procedure
        else:
            procedure = Procedure()
            with self.__procedures_lock:
                self.__procedures[procedure.uuid] = procedure

        assert(procedure is not None)
        job = Job(procedure, action, description, args, kwargs)
        self.__queue.put(job)

        _LOGGER.debug(
            "Enqueued job (%s) in procedure (%s).", str(job.uuid),
            job.procedure.uuid
            )
        return procedure

    def get_procedure(self, proc_uuid):
        """Retrieve a reference to a procedure.
        """
        assert(isinstance(proc_uuid, _uuid.UUID))
        _LOGGER.debug("Checking procedure (%s).", str(proc_uuid))
        try:
            with self.__procedures_lock:
                procedure = self.__procedures[proc_uuid]
        except (KeyError, ValueError) as error:
            _LOGGER.exception(error)
            procedure = None

        return procedure

    def wait_for_procedure(self, procedure):
        """Wait until the procedure finishes the execution of all
        its jobs.
        """
        thread = None
        with self.__thread_lock:
            if self.__thread and self.__thread.is_alive():
                thread = self.__thread
            else:
                raise _errors.ExecutorError("Executor is not running.")

        if thread.is_current_thread():
            raise _errors.ProgrammingError(
                "One cannot wait for the execution of a procedure from "
                "a job."
                )

        procedure.wait()<|MERGE_RESOLUTION|>--- conflicted
+++ resolved
@@ -232,48 +232,28 @@
             # Execute the job.
             self.__result = self.__action(*self.__args, **self.__kwargs)
         except Exception as error: # pylint: disable=W0703
-<<<<<<< HEAD
-            # TODO: The rollback and commit cannot fail. Otherwise, there will
-            # be problems. This can be broken easily, for example by
-            # calling "SELECT * FROM TABLE WHERE name = %s" % (False, )
-            #
-            # What does it happen if the connection is idle for a long
-            # time?
-            #
-            # We need to investigate this.
-            #
-=======
->>>>>>> aa6a80bf
             _LOGGER.exception(error)
 
             # Update the job status.
             message = "Tried to execute action ({0}).".format(
                 self.__action.__name__)
             self._add_status(Job.ERROR, Job.COMPLETE, message, True)
-<<<<<<< HEAD
 
             # Rollback the job transactional context.
-            persister.rollback()
-=======
             try:
                 persister.rollback()
             except _errors.DatabaseError as db_error:
                 _LOGGER.exception(db_error)
->>>>>>> aa6a80bf
         else:
             # Update the job status.
             message = "Executed action ({0}).".format(self.__action.__name__)
             self._add_status(Job.SUCCESS, Job.COMPLETE, message)
-<<<<<<< HEAD
 
             # Commit the job transactional context.
-            persister.commit()
-=======
             try:
                 persister.commit()
             except _errors.DatabaseError as db_error:
                 _LOGGER.exception(db_error)
->>>>>>> aa6a80bf
         finally:
             # Mark the job as complete
             self.__complete = True
