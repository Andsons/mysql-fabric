--- conflicted
+++ resolved
@@ -138,7 +138,11 @@
     """Exception raised when something is wrong with credentials"""
     pass
 
-<<<<<<< HEAD
+class CommandResultError(Error):
+    """Exception raised for incorrect command result
+    """
+    pass
+
 class ProviderError(ServiceError):
     """Exception raised when something is wrong while accessing a
     cloud provider.
@@ -149,10 +153,4 @@
     """Exception while processing a request that requires access to
     provider's machine.
     """
-    pass
-=======
-class CommandResultError(Error):
-    """Exception raised for incorrect command result
-    """
-    pass
->>>>>>> c8d5cf23
+    pass