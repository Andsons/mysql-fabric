"""Unit tests for testing MySQLServer.
"""

import unittest
import uuid as _uuid

import mysql.hub.errors as _errors
import mysql.hub.persistence as persistence

from mysql.hub.server import MySQLServer
from mysql.hub.persistence import MySQLPersister

# TODO: When the FakeMysql is pushed, change it and take care of the todos.
OPTIONS = {
    "uuid" : None,
    "uri"  : "localhost:13000",
    "user" : "root"
}

class TestMySQLServer(unittest.TestCase):
    """Unit test for testing MySQLServer.
    """

    def setUp(self):
        from __main__ import options
        persistence.init(host=options.host, port=options.port,
                          user=options.user, password=options.password)
        persistence.init_thread()
        uuid = MySQLServer.discover_uuid(**OPTIONS)
        OPTIONS["uuid"] = _uuid.UUID(uuid)
        self.server = MySQLServer(**OPTIONS)

    def tearDown(self):
        self.server.disconnect()
        persistence.deinit_thread()
        persistence.deinit()

    def test_wrong_uuid(self):
        # Check wrong uuid.
        OPTIONS["uuid"] = _uuid.UUID("FD0AC9BB-1431-11E2-8137-11DEF124DCC5")
        server = MySQLServer(**OPTIONS)
        self.assertRaises(_errors.MismatchUuidError, server.connect)

    def test_wrong_connection(self):
        server = self.server

        # Trying to get a new connection.
        self.assertRaises(_errors.DatabaseError, server.connection)

        # Check what happens when an attempt to connect fails.
        server.passwd = "wrong"
        self.assertRaises(_errors.DatabaseError, server.connect)
        server.passwd = ""

        self.assertRaises(_errors.DatabaseError, server.exec_stmt,
                          "SELECT VERSION()")
        server.connect()
        server.exec_stmt("SELECT VERSION()")
        server.disconnect()
        self.assertRaises(_errors.DatabaseError, server.exec_stmt,
                          "SELECT VERSION()")

    def test_properties(self):
        server = self.server

        # Check property user.
        self.assertEqual(server.user, "root")
        server.user = "user"
        self.assertEqual(server.user, "user")
        server.user = "root"

        # Check property passwd.
        self.assertEqual(server.passwd, None)
        server.passwd = "passwd"
        self.assertEqual(server.passwd, "passwd")
        server.passwd = None

        # Create instance without connecting it with a server.
        self.assertEqual(server.read_only, None)
        self.assertEqual(server.server_id, None)
        self.assertEqual(server.gtid_enabled, None)
        self.assertEqual(server.binlog_enabled, None)
        self.assertEqual(server.version, None)
        self.assertEqual(server.default_charset, "latin1")

        # Bind instance to a server.
        server.connect()
        self.assertEqual(server.read_only, False)
        self.assertEqual(server.server_id, 1)
        self.assertEqual(server.gtid_enabled, True)
        self.assertEqual(server.binlog_enabled, True)
        self.assertEqual(server.default_charset, "latin1")

        # Check read_only property.
        server.read_only = True
        self.assertEqual(server.read_only, True)
        server.read_only = False
        self.assertEqual(server.read_only, False)

    def test_version(self):
        server = self.server
        server.connect()

        # Check version.
        self.assertFalse(server.check_version_compat((7,0,0)))
        self.assertFalse(server.check_version_compat((6,0,0)))
<<<<<<< HEAD
        self.assertFalse(server.check_version_compat((5,8,0)))
        self.assertFalse(server.check_version_compat((5,7,1)))
        self.assertFalse(server.check_version_compat((5,7,0)))
=======
>>>>>>> cbf3e559
        #TODO: Check when version is composed only with numbers 5.5.7.
        #TODO: Create a generic function so we don't need to update
        #      it every time a new release is created.

    def test_gtid(self):
        server = self.server
        server.connect()

        # Executed gtids cannot be compared because we may have executed
        # some statements in other tests.
        for record in server.get_gtid_status():
           self.assertTrue(record.GTID_EXECUTED.find(str(server.uuid)) != -1)
           self.assertEqual(record.GTID_PURGED, "")
           self.assertEqual(record.GTID_OWNED, "")
        #TODO: Test with gtids disabled.

    def test_storage(self):
        server = self.server
        server.connect()
        self.assertTrue(server.has_storage_engine("Innodb"))
        self.assertTrue(server.has_storage_engine(""))
        self.assertFalse(server.has_storage_engine("Unknown"))

    def test_connection_operations(self):
        server = self.server
        server.connect()

        server.set_session_binlog(False)
        self.assertFalse(server.session_binlog_enabled())
        server.set_session_binlog(True)
        self.assertTrue(server.session_binlog_enabled())

        server.set_foreign_key_checks(False)
        self.assertFalse(server.foreign_key_checks_enabled())
        server.set_foreign_key_checks(True)
        self.assertTrue(server.foreign_key_checks_enabled())

    def test_binlog(self):
        server = self.server
        server.connect()

        for record in server.get_binary_logs():
           self.assertEqual(record.Log_name, "master-bin.000001")
        # TODO: Test with binlog disabled.

    def test_exec_stmt_options(self):
        server = self.server
        server.connect()

        # Populate testing tables.
        server.exec_stmt("USE test")
        server.exec_stmt("DROP TABLE IF EXISTS test_1")
        server.exec_stmt("CREATE TABLE test_1(id INTEGER)")
        server.exec_stmt("DROP TABLE IF EXISTS test_2")
        server.exec_stmt("CREATE TABLE test_2(id INTEGER)")
        for cont in range(1,10):
            server.exec_stmt("INSERT INTO test_1 VALUES(%s)",
                             {"params" : (cont,)})

        # Test raw: True fetch : True
        ret = server.exec_stmt("SELECT COUNT(*) FROM test_1",
                               {"raw" : True, "fetch" : True})
        self.assertEqual(int(ret[0][0]), 9)

        # Test raw: False fetch : True
        ret = server.exec_stmt("SELECT COUNT(*) FROM test_1",
                               {"raw" : False, "fetch" : True})
        self.assertEqual(ret[0][0], 9)

        # Test raw: False fetch : False
        cursor = server.exec_stmt("SELECT COUNT(*) FROM test_1",
                                  {"raw" : False, "fetch" : False})
        ret = cursor.fetchone()
        self.assertEqual(ret[0], 9)

        # Test raw: True fetch : False
        cursor = server.exec_stmt("SELECT COUNT(*) FROM test_1",
                                  {"raw" : False, "fetch" : False})
        ret = cursor.fetchone()
        self.assertEqual(int(ret[0]), 9)

        # Nothing to be fetched.
        ret = server.exec_stmt("SELECT * FROM test_2")
        self.assertEqual(ret, [])

        # Unknown table.
        self.assertRaises(_errors.DatabaseError, server.exec_stmt,
                          "SELECT * FROM test_3")

        # Test option columns
        ret = server.exec_stmt("SELECT COUNT(*) COUNT FROM test_1",
                               {"columns" : True})
        self.assertEqual(int(ret[0][0]), 9)
        self.assertEqual(int(ret[0].COUNT), 9)

    def test_is_alive(self):
        # Check if server is alive.
        server = self.server
        self.assertFalse(server.is_alive())
        server.connect()
        self.assertTrue(server.is_alive())

    def test_connect_options(self):
        server = self.server
        server.connect()

        return                #TODO: Figure of if this test is needed.

        # Trying to create a new connection overriding the host.
        params= {"host" : "unknown"}
        self.assertRaises(_errors.ConfigurationError, server.connect, **params)
        self.assertEqual(server.uri, "localhost:13000")

        # Create a new connection but notice that default database
        # is not set.
        server.connect()
        self.assertRaises(_errors.DatabaseError, server.exec_stmt,
                          "DROP TABLE IF EXISTS test")
        server.disconnect()
        params= {"database" : "test"}
        server.connect(**params)
        server.exec_stmt("DROP TABLE IF EXISTS test")
        server.disconnect()

if __name__ == "__main__":
    unittest.main()<|MERGE_RESOLUTION|>--- conflicted
+++ resolved
@@ -104,12 +104,6 @@
         # Check version.
         self.assertFalse(server.check_version_compat((7,0,0)))
         self.assertFalse(server.check_version_compat((6,0,0)))
-<<<<<<< HEAD
-        self.assertFalse(server.check_version_compat((5,8,0)))
-        self.assertFalse(server.check_version_compat((5,7,1)))
-        self.assertFalse(server.check_version_compat((5,7,0)))
-=======
->>>>>>> cbf3e559
         #TODO: Check when version is composed only with numbers 5.5.7.
         #TODO: Create a generic function so we don't need to update
         #      it every time a new release is created.
