"""Unit tests for administrative on servers.
"""
import unittest
import uuid as _uuid

from mysql.hub import (
    executor as _executor,
    server as _server,
    persistence as _persistence,
    )

import tests.utils

class TestServerServices(unittest.TestCase):
    "Test server service interface"

    def assertStatus(self, status, expect):
        items = (item['diagnosis'] for item in status[1] if item['diagnosis'])
        self.assertEqual(status[1][-1]["success"], expect, "\n".join(items))

    def setUp(self):
        self.manager, self.proxy = tests.utils.setup_xmlrpc()
        _persistence.init_thread()

    def tearDown(self):
        _persistence.deinit_thread()
        tests.utils.teardown_xmlrpc(self.manager, self.proxy)

    def test_create_group_events(self):
        # Look up groups.
        status = self.proxy.group.lookup_groups()
        self.assertStatus(status, _executor.Job.SUCCESS)
        self.assertEqual(status[1][-1]["state"], _executor.Job.COMPLETE)
        self.assertEqual(status[1][-1]["description"],
                         "Executed action (_lookup_groups).")
        self.assertEqual(status[2], [])

        # Insert a new group.
        status = self.proxy.group.create("group", "Testing group...")
        self.assertStatus(status, _executor.Job.SUCCESS)
        self.assertEqual(status[1][-1]["state"], _executor.Job.COMPLETE)
        self.assertEqual(status[1][-1]["description"],
                         "Executed action (_create_group).")

        # Try to insert a group twice.
        status = self.proxy.group.create("group", "Testing group...")
        self.assertStatus(status, _executor.Job.ERROR)
        self.assertEqual(status[1][-1]["state"], _executor.Job.COMPLETE)
        self.assertEqual(status[1][-1]["description"],
                         "Tried to execute action (_create_group).")

        # Look up groups.
        status = self.proxy.group.lookup_groups()
        self.assertStatus(status, _executor.Job.SUCCESS)
        self.assertEqual(status[1][-1]["state"], _executor.Job.COMPLETE)
        self.assertEqual(status[1][-1]["description"],
                         "Executed action (_lookup_groups).")
        self.assertEqual(status[2], [["group"]])

        # Look up a group.
        status = self.proxy.group.lookup_group("group")
        self.assertStatus(status, _executor.Job.SUCCESS)
        self.assertEqual(status[1][-1]["state"], _executor.Job.COMPLETE)
        self.assertEqual(status[1][-1]["description"],
                         "Executed action (_lookup_group).")
        self.assertEqual(status[2], {"group_id": "group", "description":
                                     "Testing group..."})

        # Try to look up a group that does not exist.
        status = self.proxy.group.lookup_group("group_1")
        self.assertStatus(status, _executor.Job.ERROR)
        self.assertEqual(status[1][-1]["state"], _executor.Job.COMPLETE)
        self.assertEqual(status[1][-1]["description"],
                         "Tried to execute action (_lookup_group).")
        self.assertEqual(status[2], False)

        # Update a group.
        status = self.proxy.group.description("group", "Test Test Test")
        self.assertStatus(status, _executor.Job.SUCCESS)
        self.assertEqual(status[1][-1]["state"], _executor.Job.COMPLETE)
        self.assertEqual(status[1][-1]["description"],
                         "Executed action (_update_group_description).")

        # Try to update group that does not exist.
        status = self.proxy.group.description("group_1", "Test Test Test")
        self.assertStatus(status, _executor.Job.ERROR)
        self.assertEqual(status[1][-1]["state"], _executor.Job.COMPLETE)
        self.assertEqual(
            status[1][-1]["description"],
           "Tried to execute action (_update_group_description)."
           )

    def test_add_server_events(self):
        # Insert a new server.
        address = tests.utils.MySQLInstances().get_address(0)
        self.proxy.group.create("group_1", "Testing group...")
        status = self.proxy.group.add("group_1", address, "root", "")
        self.assertStatus(status, _executor.Job.SUCCESS)
        self.assertEqual(status[1][-1]["state"], _executor.Job.COMPLETE)
        self.assertEqual(status[1][-1]["description"],
                         "Executed action (_add_server).")

        # Try to insert a server twice.
        status = self.proxy.group.add("group_1", address, "root", "")
        self.assertStatus(status, _executor.Job.ERROR)
        self.assertEqual(status[1][-1]["state"], _executor.Job.COMPLETE)
        self.assertEqual(status[1][-1]["description"],
                         "Tried to execute action (_add_server).")

        # Try to insert a server into a non-existing group.
        status = self.proxy.group.add("group_2", address, "root", "")
        self.assertStatus(status, _executor.Job.ERROR)
        self.assertEqual(status[1][-1]["state"], _executor.Job.COMPLETE)
        self.assertEqual(status[1][-1]["description"],
                         "Tried to execute action (_add_server).")

        # Look up servers.
        status_servers = self.proxy.group.lookup_servers("group_1")
        self.assertEqual(status_servers[1][-1]["success"],
                         _executor.Job.SUCCESS)
        self.assertEqual(status_servers[1][-1]["state"], _executor.Job.COMPLETE)
        self.assertEqual(status_servers[1][-1]["description"],
                         "Executed action (_lookup_servers).")
        status_uuid = self.proxy.server.lookup_uuid(address, "root", "")
        self.assertEqual(status_uuid[1][-1]["success"], _executor.Job.SUCCESS)
        self.assertEqual(status_uuid[1][-1]["state"], _executor.Job.COMPLETE)
        self.assertEqual(status_uuid[1][-1]["description"],
                         "Executed action (_lookup_uuid).")
        self.assertEqual(
            status_servers[2],
            [[status_uuid[2], address, False, _server.MySQLServer.RUNNING]]
            )

        # Try to look up servers in a group that does not exist.
        status = self.proxy.group.lookup_servers("group_x")
        self.assertStatus(status, _executor.Job.ERROR)
        self.assertEqual(status[1][-1]["state"], _executor.Job.COMPLETE)
        self.assertEqual(status[1][-1]["description"],
                         "Tried to execute action (_lookup_servers).")
        self.assertEqual(status[2], False)

        # Look up a server.
        status = self.proxy.group.lookup_server("group_1", status_uuid[2])
        self.assertStatus(status, _executor.Job.SUCCESS)
        self.assertEqual(status[1][-1]["state"], _executor.Job.COMPLETE)
        self.assertEqual(status[1][-1]["description"],
                         "Executed action (_lookup_server).")
        self.assertEqual(status[2], {"passwd": "", "address": address,
                                     "user": "root", "uuid": status_uuid[2]})

        # Try to look up a server in a group that does not exist.
        status = self.proxy.group.lookup_server("group_x", status_uuid[2])
        self.assertStatus(status, _executor.Job.ERROR)
        self.assertEqual(status[1][-1]["state"], _executor.Job.COMPLETE)
        self.assertEqual(status[1][-1]["description"],
                         "Tried to execute action (_lookup_server).")
        self.assertEqual(status[2], False)

        # Try to look up a server that does not exist.
        status = self.proxy.group.lookup_server("group_1",
            "cc75b12c-98d1-414c-96af-9e9d4b179678")
        self.assertStatus(status, _executor.Job.ERROR)
        self.assertEqual(status[1][-1]["state"], _executor.Job.COMPLETE)
        self.assertEqual(status[1][-1]["description"],
                         "Tried to execute action (_lookup_server).")
        self.assertEqual(status[2], False)

        # Try to look up a server that does not exist
        status = self.proxy.server.lookup_uuid("unknown:15000", "root", "")
        self.assertStatus(status, _executor.Job.ERROR)
        self.assertEqual(status[1][-1]["state"], _executor.Job.COMPLETE)
        self.assertEqual(status[1][-1]["description"],
                         "Tried to execute action (_lookup_uuid).")
        self.assertEqual(status[2], False)

        # Add a server with a connection that does not have
        # root privileges.
        address = tests.utils.MySQLInstances().get_address(1)
        status_uuid = self.proxy.server.lookup_uuid(address, "root", "")
        server = _server.MySQLServer(
            _uuid.UUID(status_uuid[2]), address, "root", ""
            )
        server.connect()
        server.exec_stmt(
            "CREATE USER 'jeffrey'@'localhost' IDENTIFIED BY 'mypass'"
            )
        server.exec_stmt(
            "GRANT ALL ON mysql.* TO 'jeffrey'@'localhost'"
            )
        status = self.proxy.group.add("group_1", address, "jeffrey", "mypass")
        self.assertStatus(status, _executor.Job.SUCCESS)
        self.assertEqual(status[1][-1]["state"], _executor.Job.COMPLETE)
        self.assertEqual(status[1][-1]["description"],
<<<<<<< HEAD
                         "Executed action (_add_server).")
=======
                         "Executed action (_create_server).")
        _server.ConnectionPool().purge_connections(_uuid.UUID(status_uuid[2]))
>>>>>>> e3ca17e3

        # Drop temporary user.
        server.exec_stmt("DROP USER 'jeffrey'@'localhost'")

    def test_destroy_group_events(self):
        # Prepare group and servers
        address = tests.utils.MySQLInstances().get_address(0)
        self.proxy.group.create("group", "Testing group...")
        self.proxy.group.create("group_1", "Testing group...")
        self.proxy.group.add("group_1", address, "root", "")

        # Remove a group.
        status = self.proxy.group.destroy("group")
        self.assertStatus(status, _executor.Job.SUCCESS)
        self.assertEqual(status[1][-1]["state"], _executor.Job.COMPLETE)
        self.assertEqual(status[1][-1]["description"],
                         "Executed action (_destroy_group).")

        # Try to remove a group twice.
        status = self.proxy.group.destroy("group")
        self.assertStatus(status, _executor.Job.ERROR)
        self.assertEqual(status[1][-1]["state"], _executor.Job.COMPLETE)
        self.assertEqual(status[1][-1]["description"],
                         "Tried to execute action (_destroy_group).")

        # Try to remove a group where there are servers.
        status = self.proxy.group.destroy("group_1")
        self.assertStatus(status, _executor.Job.ERROR)
        self.assertEqual(status[1][-1]["state"], _executor.Job.COMPLETE)
        self.assertEqual(status[1][-1]["description"],
                         "Tried to execute action (_destroy_group).")

        # Remove a group where there are servers.
        status = self.proxy.group.destroy("group_1", True)
        self.assertStatus(status, _executor.Job.SUCCESS)
        self.assertEqual(status[1][-1]["state"], _executor.Job.COMPLETE)
        self.assertEqual(status[1][-1]["description"],
                         "Executed action (_destroy_group).")

    def test_remove_server_events(self):
        # Prepare group and servers
        address = tests.utils.MySQLInstances().get_address(0)
        self.proxy.group.create("group", "Testing group...")
        self.proxy.group.create("group_1", "Testing group...")
        self.proxy.group.add("group_1", address, "root", "")
        status_uuid = self.proxy.server.lookup_uuid(address, "root", "")
        self.assertEqual(status_uuid[1][-1]["success"], _executor.Job.SUCCESS)
        self.assertEqual(status_uuid[1][-1]["state"], _executor.Job.COMPLETE)
        self.assertEqual(status_uuid[1][-1]["description"],
                         "Executed action (_lookup_uuid).")

        # Try to remove a server from a non-existing group.
        status = self.proxy.group.remove(
            "group_2", "bb75b12b-98d1-414c-96af-9e9d4b179678"
            )
        self.assertStatus(status, _executor.Job.ERROR)
        self.assertEqual(status[1][-1]["state"], _executor.Job.COMPLETE)
        self.assertEqual(status[1][-1]["description"],
                         "Tried to execute action (_remove_server).")

        # Try to remove a server with an invalid uuid.
        status = self.proxy.group.remove(
            "group_1", "bb-98d1-414c-96af-9"
            )
        self.assertStatus(status, _executor.Job.ERROR)
        self.assertEqual(status[1][-1]["state"], _executor.Job.COMPLETE)
        self.assertEqual(status[1][-1]["description"],
                         "Tried to execute action (_remove_server).")

        # Try to remove a server that does not exist.
        status = self.proxy.group.remove(
            "group_1",
            "bb75b12c-98d1-414c-96af-9e9d4b179678"
            )
        self.assertStatus(status, _executor.Job.ERROR)
        self.assertEqual(status[1][-1]["state"], _executor.Job.COMPLETE)
        self.assertEqual(status[1][-1]["description"],
                         "Tried to execute action (_remove_server).")

        # Try to remove a server that is master within the group.
        group = _server.Group.fetch("group_1")
        group.master = _uuid.UUID(status_uuid[2])
        status = self.proxy.group.remove("group_1", status_uuid[2])
        self.assertStatus(status, _executor.Job.ERROR)
        self.assertEqual(status[1][-1]["state"], _executor.Job.COMPLETE)
        self.assertEqual(status[1][-1]["description"],
                         "Tried to execute action (_remove_server).")

        # Remove a server.
        group = _server.Group.fetch("group_1")
        group.master = None
        status = self.proxy.group.remove("group_1", status_uuid[2])
        self.assertStatus(status, _executor.Job.SUCCESS)
        self.assertEqual(status[1][-1]["state"], _executor.Job.COMPLETE)
        self.assertEqual(status[1][-1]["description"],
                         "Executed action (_remove_server).")

    def test_group_status(self):
        # Prepare group and servers
        address = tests.utils.MySQLInstances().get_address(0)
        self.proxy.group.create("group", "Testing group...")
        self.proxy.group.add("group", address, "root", "")
        status_uuid = self.proxy.server.lookup_uuid(address, "root", "")
        self.assertEqual(status_uuid[1][-1]["success"], _executor.Job.SUCCESS)
        self.assertEqual(status_uuid[1][-1]["state"], _executor.Job.COMPLETE)
        self.assertEqual(status_uuid[1][-1]["description"],
                         "Executed action (_lookup_uuid).")

        # Try to activate a non-existing group.
        status = self.proxy.group.activate("group-1")
        self.assertEqual(status[1][-1]["success"], _executor.Job.ERROR)
        self.assertEqual(status[1][-1]["state"], _executor.Job.COMPLETE)
        self.assertEqual(status[1][-1]["description"],
                         "Tried to execute action (_activate_group).")

        # Activate group.
        group = _server.Group.fetch("group")
        self.assertEqual(group.status, _server.Group.INACTIVE)
        status = self.proxy.group.activate("group")
        self.assertEqual(status[1][-1]["success"], _executor.Job.SUCCESS)
        self.assertEqual(status[1][-1]["state"], _executor.Job.COMPLETE)
        self.assertEqual(status[1][-1]["description"],
                         "Executed action (_activate_group).")
        group = _server.Group.fetch("group")
        self.assertEqual(group.status, _server.Group.ACTIVE)

        # Deactivate group.
        group = _server.Group.fetch("group")
        self.assertEqual(group.status, _server.Group.ACTIVE)
        status = self.proxy.group.deactivate("group")
        self.assertEqual(status[1][-1]["success"], _executor.Job.SUCCESS)
        self.assertEqual(status[1][-1]["state"], _executor.Job.COMPLETE)
        self.assertEqual(status[1][-1]["description"],
                         "Executed action (_deactivate_group).")
        group = _server.Group.fetch("group")
        self.assertEqual(group.status, _server.Group.INACTIVE)

        # Try to deactivate a non-existing group.
        status = self.proxy.group.deactivate("group-1")
        self.assertEqual(status[1][-1]["success"], _executor.Job.ERROR)
        self.assertEqual(status[1][-1]["state"], _executor.Job.COMPLETE)
        self.assertEqual(status[1][-1]["description"],
                         "Tried to execute action (_deactivate_group).")

    def test_server_status(self):
        # Prepare group and servers
        address = tests.utils.MySQLInstances().get_address(0)
        status_uuid = self.proxy.server.lookup_uuid(address, "root", "")
        self.proxy.group.create("group", "Testing group...")
        self.proxy.group.add("group", address, "root", "")
        status_uuid = self.proxy.server.lookup_uuid(address, "root", "")
        self.assertEqual(status_uuid[1][-1]["success"], _executor.Job.SUCCESS)
        self.assertEqual(status_uuid[1][-1]["state"], _executor.Job.COMPLETE)
        self.assertEqual(status_uuid[1][-1]["description"],
                         "Executed action (_lookup_uuid).")
        uuid = status_uuid[-1]

        # Try to set a spare server when the server does not exist.
        status = self.proxy.server.set_status(status_uuid[0], "SPARE")
        self.assertEqual(status[1][-1]["success"], _executor.Job.ERROR)
        self.assertEqual(status[1][-1]["state"], _executor.Job.COMPLETE)
        self.assertEqual(status[1][-1]["description"],
                         "Tried to execute action (_set_server_status).")

        # Try to set a spare server when the server is a master.
        group = _server.Group.fetch("group")
        group.master = _uuid.UUID(uuid)
        status = self.proxy.server.set_status(uuid, "SPARE")
        self.assertEqual(status[1][-1]["success"], _executor.Job.ERROR)
        self.assertEqual(status[1][-1]["state"], _executor.Job.COMPLETE)
        self.assertEqual(status[1][-1]["description"],
                         "Tried to execute action (_set_server_status).")
        group.master = None

        # Try to set a spare server when the server is offline.
        server = _server.MySQLServer.fetch(uuid)
        server.status = _server.MySQLServer.OFFLINE
        status = self.proxy.server.set_status(uuid, "SPARE")
        self.assertEqual(status[1][-1]["success"], _executor.Job.ERROR)
        self.assertEqual(status[1][-1]["state"], _executor.Job.COMPLETE)
        self.assertEqual(status[1][-1]["description"],
                         "Tried to execute action (_set_server_status).")
        server.status = _server.MySQLServer.RUNNING

        # Set a spare server.
        server = _server.MySQLServer.fetch(uuid)
        self.assertEqual(server.status, _server.MySQLServer.RUNNING)
        status = self.proxy.server.set_status(uuid, "SPARE")
        self.assertEqual(status[1][-1]["success"], _executor.Job.SUCCESS)
        self.assertEqual(status[1][-1]["state"], _executor.Job.COMPLETE)
        self.assertEqual(status[1][-1]["description"],
                         "Executed action (_set_server_status).")
        server = _server.MySQLServer.fetch(uuid)
        self.assertEqual(server.status, _server.MySQLServer.SPARE)

        # Try to set an offline server that does not exist.
        status = self.proxy.server.set_status(status_uuid[0], "OFFLINE")
        self.assertEqual(status[1][-1]["success"], _executor.Job.ERROR)
        self.assertEqual(status[1][-1]["state"], _executor.Job.COMPLETE)
        self.assertEqual(status[1][-1]["description"],
                         "Tried to execute action (_set_server_status).")

        # Try to set an offline server when the server is a master.
        group = _server.Group.fetch("group")
        group.master = _uuid.UUID(uuid)
        status = self.proxy.server.set_status(uuid, "OFFLINE")
        self.assertEqual(status[1][-1]["success"], _executor.Job.ERROR)
        self.assertEqual(status[1][-1]["state"], _executor.Job.COMPLETE)
        self.assertEqual(status[1][-1]["description"],
                         "Tried to execute action (_set_server_status).")
        group.master = None

        # Set an offline server.
        server = _server.MySQLServer.fetch(uuid)
        self.assertEqual(server.status, _server.MySQLServer.SPARE)
        status = self.proxy.server.set_status(uuid, "OFFLINE")
        self.assertEqual(status[1][-1]["success"], _executor.Job.SUCCESS)
        self.assertEqual(status[1][-1]["state"], _executor.Job.COMPLETE)
        self.assertEqual(status[1][-1]["description"],
                         "Executed action (_set_server_status).")
        server = _server.MySQLServer.fetch(uuid)
        self.assertEqual(server.status, _server.MySQLServer.OFFLINE)

        # Try to set a running server that does not exist.
        status = self.proxy.server.set_status(status_uuid[0], "RUNNING")
        self.assertEqual(status[1][-1]["success"], _executor.Job.ERROR)
        self.assertEqual(status[1][-1]["state"], _executor.Job.COMPLETE)
        self.assertEqual(status[1][-1]["description"],
                         "Tried to execute action (_set_server_status).")

        # Set a running server.
        server = _server.MySQLServer.fetch(uuid)
        self.assertEqual(server.status, _server.MySQLServer.OFFLINE)
        status = self.proxy.server.set_status(uuid, "RUNNING")
        self.assertEqual(status[1][-1]["success"], _executor.Job.SUCCESS)
        self.assertEqual(status[1][-1]["state"], _executor.Job.COMPLETE)
        self.assertEqual(status[1][-1]["description"],
                         "Executed action (_set_server_status).")
        server = _server.MySQLServer.fetch(uuid)
        self.assertEqual(server.status, _server.MySQLServer.RUNNING)

        # Try to set a faulty server.
        server = _server.MySQLServer.fetch(uuid)
        self.assertEqual(server.status, _server.MySQLServer.RUNNING)
        status = self.proxy.server.set_status(uuid, "FAULTY")
        self.assertEqual(status[1][-1]["success"], _executor.Job.ERROR)
        self.assertEqual(status[1][-1]["state"], _executor.Job.COMPLETE)
        self.assertEqual(status[1][-1]["description"],
                         "Tried to execute action (_set_server_status).")
        server = _server.MySQLServer.fetch(uuid)
        self.assertEqual(server.status, _server.MySQLServer.RUNNING)

    def test_lookup_servers(self):
        # Prepare group and servers
        self.proxy.group.create("group", "Testing group...")
        address_0 = tests.utils.MySQLInstances().get_address(0)
        address_1 = tests.utils.MySQLInstances().get_address(1)
        address_2 = tests.utils.MySQLInstances().get_address(2)
        self.proxy.group.add("group", address_0, "root", "")
        status_uuid = self.proxy.server.lookup_uuid(address_0, "root", "")
        uuid_0 = status_uuid[-1]
        server_0 = _server.MySQLServer.fetch(uuid_0)
        self.proxy.group.add("group", address_1, "root", "")
        status_uuid = self.proxy.server.lookup_uuid(address_1, "root", "")
        uuid_1 = status_uuid[-1]
        server_1 = _server.MySQLServer.fetch(uuid_1)
        self.proxy.group.add("group", address_2, "root", "")
        status_uuid = self.proxy.server.lookup_uuid(address_2, "root", "")
        uuid_2 = status_uuid[-1]
        server_2 = _server.MySQLServer.fetch(uuid_2)

        # Fetch all servers in a group.
        server =  self.proxy.group.lookup_servers("group")
        self.assertEqual(len(server[-1]), 3)

        # Fetch all running servers in a group.
        server =  self.proxy.group.lookup_servers(
            "group", _server.MySQLServer.RUNNING
            )
        self.assertEqual(len(server[-1]), 3)

        # Fetch all offline servers in a group.
        server_1.status = _server.MySQLServer.OFFLINE
        server =  self.proxy.group.lookup_servers(
            "group", _server.MySQLServer.OFFLINE
            )
        self.assertEqual(len(server[-1]), 1)

        # Fetch all running servers in a group.
        server =  self.proxy.group.lookup_servers(
            "group", _server.MySQLServer.RUNNING
            )
        self.assertEqual(len(server[-1]), 2)

        # Fetch all servers in a group.
        server =  self.proxy.group.lookup_servers("group")
        self.assertEqual(len(server[-1]), 3)

        # Try to fetch servers with a non-existing status.
        server =  self.proxy.group.lookup_servers(
            "group", 10
            )
        self.assertEqual(server[1][-1]["success"], _executor.Job.ERROR)
        self.assertEqual(server[1][-1]["state"], _executor.Job.COMPLETE)
        self.assertEqual(server[1][-1]["description"],
                         "Tried to execute action (_lookup_servers).")

    def test_lookup_fabrics(self):
        from __main__ import xmlrpc_next_port
        status = self.proxy.manage.lookup_fabrics()
        self.assertEqual(status, ["localhost:%d" % (xmlrpc_next_port, )])

if __name__ == "__main__":
    unittest.main()<|MERGE_RESOLUTION|>--- conflicted
+++ resolved
@@ -191,12 +191,8 @@
         self.assertStatus(status, _executor.Job.SUCCESS)
         self.assertEqual(status[1][-1]["state"], _executor.Job.COMPLETE)
         self.assertEqual(status[1][-1]["description"],
-<<<<<<< HEAD
                          "Executed action (_add_server).")
-=======
-                         "Executed action (_create_server).")
         _server.ConnectionPool().purge_connections(_uuid.UUID(status_uuid[2]))
->>>>>>> e3ca17e3
 
         # Drop temporary user.
         server.exec_stmt("DROP USER 'jeffrey'@'localhost'")
