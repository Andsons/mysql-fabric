--- conflicted
+++ resolved
@@ -502,23 +502,7 @@
         self.proxy.group.add("group_id", slave_1.address, user, passwd)
         self.proxy.group.add("group_id", slave_2.address, user, passwd)
         self.proxy.group.add("group_id", master.address, user, passwd)
-<<<<<<< HEAD
-        group = _server.Group.fetch("group_id")
-        group.master = slave_1.uuid
-        status = self.proxy.group.fail_over(
-            "group_id", str(slave_1.uuid)
-            )
-        self.assertStatus(status, _executor.Job.ERROR)
-        self.assertEqual(status[1][-1]["state"], _executor.Job.COMPLETE)
-        self.assertEqual(status[1][-1]["description"],
-                         "Tried to execute action (_check_candidate_fail).")
-
-        # Everything is in place but the environment is not perfect.
-        # The group points to an invalid master.
         invalid_server = _server.MySQLServer(
-=======
-        invalid_server = _server.MySQLServer.add(
->>>>>>> 5e53c66d
             _uuid.UUID("FD0AC9BB-1431-11E2-8137-11DEF124DCC5"),
             "unknown_host:8080", user, passwd
             )
@@ -574,11 +558,7 @@
               _server.MySQLServer.RUNNING]]
         retrieved.sort()
         expected.sort()
-<<<<<<< HEAD
-        self.assertEqual(expected, retrieved)
-=======
-        self.assertEqual(expected[3], retrieved[3])
->>>>>>> 5e53c66d
+        self.assertEqual(expected[3], retrieved[3]) # PORRA
 
         # Try to fail over to the same server.
         status = self.proxy.group.fail_over(
