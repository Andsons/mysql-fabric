--- conflicted
+++ resolved
@@ -173,29 +173,5 @@
         _command.unregister_command("test", "remote_command_1")
         _command.unregister_command("test", "remote_command_2")
 
-<<<<<<< HEAD
-=======
-    def test_list_commands(self):
-        """Execute list-commands command.
-        """
-        _manage.List().dispatch()
-        commands = sys.stderr.getvalue().replace(" ", "")
-        for command in SOME_COMMANDS.replace(" ", "").split("\n"):
-            self.assertTrue(command in commands)
-
-    def test_help(self):
-        """Execute help command.
-        """
-        _manage.Help().dispatch("test", "non_doc_command_1")
-        _manage.Help().dispatch("test", "non_dot_command_1")
-        _manage.Help().dispatch("test", "dot_command_1")
-        _manage.Help().dispatch("test", "command_1")
-        _manage.Help().dispatch("test", "command_2")
-        _manage.Help().dispatch("test", "remote_command_1")
-        _manage.Help().dispatch("test", "remote_command_2")
-        _manage.Help().dispatch("manage", "unknown")
-        self.assertEqual(sys.stderr.getvalue(), RESULT_HELP)
-
->>>>>>> 95afb97d
 if __name__ == "__main__":
     unittest.main()